async function main() {


    let response = await fetch("http://localhost:3000/api/hello");
    let message = await response.json();

    console.log(message);
<<<<<<< HEAD
    
    response = await fetch("http://localhost:3000/api/users");
    message = await response.json();
    console.log(message);
=======

    const users = [
        {
            name: "Jhon",
            mail: "didi@gmail.com",
            items: [1, 2]
        },
        {
            name: "Doe",
            mail: "cocolazo@gmail.com",
            items: [1, 3]
        }
    ]


    response = await fetch("http://localhost:3000/api/users/add", {
        method: "POST",
        headers: {
            "Content-Type": "application/json"
        },
        body: JSON.stringify(users)
    });
    message = await response.json();
    console.log(message);


    response = await fetch("http://localhost:3000/api/items/find/1");
    message = await response.json();
    console.log(message);
    response = await fetch("http://localhost:3000/api/items/remove/1", {
        method: "DELETE"
    });
    message = await response.json();
    console.log(message);
    response = await fetch("http://localhost:3000/api/items/update/1", {
        method: "PUT",
        headers: {
            "Content-Type": "application/json"
        },
        body: JSON.stringify({
            name: "Excalibur",
            type: "Legendary Sword",
            effect: "Increased damage"
        })
    });
    message = await response.json();
    console.log(message);

    const item = {
        name: "Pencil",
        type: "Weapon",
        effect: "Sharpness"
    };
    const item2 = {
        name: "rocketlauncher",
        type: "Weapon",
        effect: "Sharpness"
    };
    const itemlist = [item, item2];
    const test_endpoint_2 = await fetch("http://localhost:3000/api/items/add", {
        method: "POST",
        headers: {
            "Content-Type": "application/json",
        },
        body: JSON.stringify(itemlist),
    });
    const data = await test_endpoint_2.json();
    console.log(data);
    const test_endpoint_2_2 = await fetch("http://localhost:3000/api/items");
    const data2 = await test_endpoint_2_2.json();
    console.log(data2);


>>>>>>> 88aad11a
}
main();<|MERGE_RESOLUTION|>--- conflicted
+++ resolved
@@ -5,12 +5,12 @@
     let message = await response.json();
 
     console.log(message);
-<<<<<<< HEAD
+
     
     response = await fetch("http://localhost:3000/api/users");
     message = await response.json();
     console.log(message);
-=======
+
 
     const users = [
         {
@@ -84,6 +84,6 @@
     console.log(data2);
 
 
->>>>>>> 88aad11a
+
 }
 main();