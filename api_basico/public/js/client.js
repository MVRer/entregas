--- conflicted
+++ resolved
@@ -5,9 +5,13 @@
     let message = await response.json();
 
     console.log(message);
-<<<<<<< HEAD
+
     response = await fetch("http://localhost:3000/api/users/remove/1", {
-=======
+          method: "DELETE"
+    });
+    message = await response.json();
+    console.log(message);
+
 
     
     response = await fetch("http://localhost:3000/api/users");
@@ -44,13 +48,9 @@
     message = await response.json();
     console.log(message);
     response = await fetch("http://localhost:3000/api/items/remove/1", {
->>>>>>> 4b9c7d97
-        method: "DELETE"
-    });
-    message = await response.json();
-    console.log(message);
-<<<<<<< HEAD
-=======
+
+    
+
     response = await fetch("http://localhost:3000/api/items/update/1", {
         method: "PUT",
         headers: {
@@ -91,6 +91,6 @@
 
 
 
->>>>>>> 4b9c7d97
+
 }
 main();