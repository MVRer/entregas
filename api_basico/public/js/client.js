async function main() {
<<<<<<< HEAD
    let response = await fetch("http://localhost:3000/api/hello");
    let message = await response.json();
    console.log(message);
    response = await fetch("http://localhost:3000/api/items/find/1");
    message = await response.json();
=======

    let response = await fetch("http://localhost:3000/api/hello");
    let message = await response.json();

>>>>>>> 079edcaf
    console.log(message);

    const item = {
        name: "Pencil",
        type: "Weapon",
        effect: "Sharpness"
    };
    const item2 = {
        name: "rocketlauncher",
        type: "Weapon",
        effect: "Sharpness"
    };
    const itemlist = [item, item2];
    const test_endpoint_2 = await fetch("http://localhost:3000/api/items/add", {
        method: "POST",
        headers: {
            "Content-Type": "application/json",
        },
        body: JSON.stringify(itemlist),
    });
    const data = await test_endpoint_2.json();
    console.log(data);
    const test_endpoint_2_2 = await fetch("http://localhost:3000/api/items");
    const data2 = await test_endpoint_2_2.json();
    console.log(data2);
}
main();<|MERGE_RESOLUTION|>--- conflicted
+++ resolved
@@ -1,16 +1,10 @@
 async function main() {
-<<<<<<< HEAD
+
     let response = await fetch("http://localhost:3000/api/hello");
     let message = await response.json();
     console.log(message);
     response = await fetch("http://localhost:3000/api/items/find/1");
     message = await response.json();
-=======
-
-    let response = await fetch("http://localhost:3000/api/hello");
-    let message = await response.json();
-
->>>>>>> 079edcaf
     console.log(message);
 
     const item = {
