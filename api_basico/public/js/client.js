--- conflicted
+++ resolved
@@ -1,11 +1,8 @@
 async function main() {
-<<<<<<< HEAD
-    const response = await fetch("http://localhost:3000/api/hello");
-    const message = await response.json();
-=======
+
     let response = await fetch("http://localhost:3000/api/hello");
     let message = await response.json();
->>>>>>> bf2242e7
+
     console.log(message);
 
     const item = {
