async function main() {


    let response = await fetch("http://localhost:3000/api/hello");
    let message = await response.json();
<<<<<<< HEAD
    response = await fetch("http://localhost:3000/api/users/update/2", {
        method: "PUT",
        headers: {
            "Content-Type": "application/json"
        },
        body: JSON.stringify({
            name: "keloke justin biber",
            mail: "pepe@gmail.com",
            items: [1,2]
        })
    });
    message = await response.json();
=======

>>>>>>> 0931c10b
    console.log(message);

    response = await fetch("http://localhost:3000/api/users/remove/1", {
          method: "DELETE"
    });
    message = await response.json();
    console.log(message);


    
    response = await fetch("http://localhost:3000/api/users");
    message = await response.json();
    console.log(message);


    const users = [
        {
            name: "Jhon",
            mail: "didi@gmail.com",
            items: [1, 2]
        },
        {
            name: "Doe",
            mail: "cocolazo@gmail.com",
            items: [1, 3]
        }
    ]


    response = await fetch("http://localhost:3000/api/users/add", {
        method: "POST",
        headers: {
            "Content-Type": "application/json"
        },
        body: JSON.stringify(users)
    });
    message = await response.json();
    console.log(message);


    response = await fetch("http://localhost:3000/api/items/find/1");
    message = await response.json();
    console.log(message);
    response = await fetch("http://localhost:3000/api/items/remove/1", {

    

    response = await fetch("http://localhost:3000/api/items/update/1", {
        method: "PUT",
        headers: {
            "Content-Type": "application/json"
        },
        body: JSON.stringify({
            name: "Excalibur",
            type: "Legendary Sword",
            effect: "Increased damage"
        })
    });
    message = await response.json();
    console.log(message);

    const item = {
        name: "Pencil",
        type: "Weapon",
        effect: "Sharpness"
    };
    const item2 = {
        name: "rocketlauncher",
        type: "Weapon",
        effect: "Sharpness"
    };
    const itemlist = [item, item2];
    const test_endpoint_2 = await fetch("http://localhost:3000/api/items/add", {
        method: "POST",
        headers: {
            "Content-Type": "application/json",
        },
        body: JSON.stringify(itemlist),
    });
    const data = await test_endpoint_2.json();
    console.log(data);
    const test_endpoint_2_2 = await fetch("http://localhost:3000/api/items");
    const data2 = await test_endpoint_2_2.json();
    console.log(data2);




}
main();<|MERGE_RESOLUTION|>--- conflicted
+++ resolved
@@ -3,7 +3,8 @@
 
     let response = await fetch("http://localhost:3000/api/hello");
     let message = await response.json();
-<<<<<<< HEAD
+    console.log(message);
+
     response = await fetch("http://localhost:3000/api/users/update/2", {
         method: "PUT",
         headers: {
@@ -16,9 +17,9 @@
         })
     });
     message = await response.json();
-=======
 
->>>>>>> 0931c10b
+
+
     console.log(message);
 
     response = await fetch("http://localhost:3000/api/users/remove/1", {
