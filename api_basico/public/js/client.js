--- conflicted
+++ resolved
@@ -1,19 +1,16 @@
 async function main() {
-<<<<<<< HEAD
+
+
     let response = await fetch("http://localhost:3000/api/hello");
     let message = await response.json();
+
+    console.log(message);
+    response = await fetch("http://localhost:3000/api/items/find/1");
+    message = await response.json();
     console.log(message);
     response = await fetch("http://localhost:3000/api/items/remove/1", {
         method: "DELETE"
     });
-    message = await response.json();
-=======
-
-    let response = await fetch("http://localhost:3000/api/hello");
-    let message = await response.json();
->>>>>>> b0d0806a
-    console.log(message);
-    response = await fetch("http://localhost:3000/api/items/find/1");
     message = await response.json();
     console.log(message);
 
