"use strict";

import express from "express";
import fs from "fs";

class user {
    constructor(id, name, mail, items){
        this.id = id;
        this.name = name;
        this.mail = mail;
        this.items = items;
    }
}

class item {
    constructor(id, name, type, effect){
        this.id = id;
        this.name = name;
        this.type = type;
        this.effect = effect;
    }
}

//Catalog
const items = [
    new item(1, "Sword", "Weapon", "Sharpness"),
    new item(2, "Shield", "Armor", "Defense"),
    new item(3, "Potion", "Consumable", "Healing"),
]
const users = [
    new user(1, "John Doe", "jhon@gmail.com", [1,2]),
    new user(2, "Jane Smith", "jane@gmail.com", [3]),
]


const PORT = 3000;
const app = express();


app.delete("/api/items/remove/:id", (req, res) => {
    for (let i = 0; i < items.length; i++) {
        if (items[i].id == req.params.id) {
            items.splice(i, 1);
            res.status(200).json({ message: "Item removed successfully" });
            return;
        }
    }
    res.status(404).json({ message: "Item not found" });
});

app.use(express.json());

app.use(express.static("./public"));

<<<<<<< HEAD
app.post("/api/users/add/", (req, res) => {
    const users_tmp = req.body;
    //console.log(users_tmp);

    if (!Array.isArray(users_tmp)) {
        res.status(400).json({ message: "Wrong format, must be a list of users from length 1 to infinity",
            format: "json",
            example: {
                name: "Jhon",
                mail: "doe@gmail.com",
                items: "[1,2]"
            }
        });
        return;
    }

    for (let i = 0; i < users_tmp.length; i++) {
        const user_tmp = users_tmp[i];
        //console.log(user_tmp);
        if (!user_tmp.name || !user_tmp.mail || !user_tmp.items){
            res.status(400).json({ message: "Wrong format",
                format: "json",
                example: {
                    name: "Jhon",
                    mail: "doe@gmail.com",
                    items: "[1,2]"
                },
                error_in: "user: " + user_tmp.name
            });
            return;
        }
        for (let j = 0; j < users.length; j++) {
            if (users[j].mail === user_tmp.mail) {
                res.status(400).json({ message: "User with that mail already exists", error: "Error in user: " + user_tmp.name });
                return;
            }
        }
        for (let j = 0; j < user_tmp.items.length; j++) {
            const item_tmp = user_tmp.items[j];
            let found = false;
            for (let k = 0; k < items.length; k++) {
                if (items[k].id === item_tmp) {
                    found = true;
                    break;
                }
            }
            if (!found) {
                res.status(400).json({ message: "Item with that id does not exist", error: "Error in user: " + user_tmp.name + " item: " + item_tmp });
                return;
            }
        }
        const newuser = new user(users.length + 1, user_tmp.name, user_tmp.mail, user_tmp.items);
        users.push(newuser);
    }
    res.status(200).json({ message: "Users added successfully" });
    return;
    
});
=======
app.put("/api/items/update/:id", (req, res) => {
    console.log(req.body);
    const idtomod = req.params.id;
    for (let i = 0; i < items.length; i++) {
        if (items[i].id == idtomod) {
            items[i].name = req.body.name;
            items[i].type = req.body.type;
            items[i].effect = req.body.effect;
            res.status(200).json({ message: "Item updated successfully!" });
            return;

        }
    }
    res.status(404).json({ message: "Item not found!" });
    return;
})

>>>>>>> 7f5d0f4e
app.get("/", (req, response) => {
    fs.readFile("./public/html/index.html", "utf8", (err,data) =>{
        if (err) {
            response.status(500).send("Error reading file");
            return;
        }
        response.send(data);
    })
})
// ITEM API
app.get("/api/items", (req, res) => {
    res.json(items);
    
});


app.post("/api/items/add/", (req, res) => {
    const items_tmp = req.body;
    console.log(items_tmp);

    if (!Array.isArray(items_tmp)) {
        res.status(400).json({ message: "Wrong format, must be a list of items",
            format: "json",
            example: {
                name: "Sword",
                type: "Weapon",
                effect: "Sharpness"
            }
        });
        return;
    }

    for (let i = 0; i < items_tmp.length; i++) {
        const item_tmp = items_tmp[i];
        console.log(item_tmp);
        if (!item_tmp.name || !item_tmp.type || !item_tmp.effect){
            res.status(400).json({ message: "Wrong format",
                format: "json",
                example: {
                    name: "Sword",
                    type: "Weapon",
                    effect: "Sharpness"
                }
            });
            return;
        }
        for (let j = 0; j < items.length; j++) {
            if (items[j].name === item_tmp.name) {
                res.status(400).json({ message: "Item already exists", error: "Error in item: " + item_tmp.name });
                return;
            }

            
        }
        const newItem = new item(items.length + 1, item_tmp.name, item_tmp.type, item_tmp.effect);
        items.push(newItem);
    }
    res.status(200).json({ message: "Items added successfully" });
    return;
    
});
app.get("/api/hello", (req, res) => {
    res.json({ message: "Hello from the server!" });
});
app.get("/api/items/find/:id", (req, res) => {
    const id = parseInt(req.params.id);
    const item = items.find(i => i.id === id);
    if (!item) {
        return res.status(404).json({ error: "Item not found" });
    }
    res.json(item);
});
app.listen(PORT, () => {
    console.log(`Server is running on http://localhost:${PORT}`);
});<|MERGE_RESOLUTION|>--- conflicted
+++ resolved
@@ -52,7 +52,7 @@
 
 app.use(express.static("./public"));
 
-<<<<<<< HEAD
+
 app.post("/api/users/add/", (req, res) => {
     const users_tmp = req.body;
     //console.log(users_tmp);
@@ -111,7 +111,7 @@
     return;
     
 });
-=======
+
 app.put("/api/items/update/:id", (req, res) => {
     console.log(req.body);
     const idtomod = req.params.id;
@@ -129,7 +129,7 @@
     return;
 })
 
->>>>>>> 7f5d0f4e
+
 app.get("/", (req, response) => {
     fs.readFile("./public/html/index.html", "utf8", (err,data) =>{
         if (err) {
