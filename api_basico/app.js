--- conflicted
+++ resolved
@@ -52,7 +52,7 @@
 
 app.use(express.static("./public"));
 
-<<<<<<< HEAD
+
 app.get("/api/users/:id", (req, res) => {
     const userId = parseInt(req.params.id);
 
@@ -89,7 +89,7 @@
 });
 
 
-=======
+
 app.put("/api/users/update/:id", (req, res) => {
     const userId = parseInt(req.params.id);
     if (isNaN(userId)) {
@@ -131,7 +131,7 @@
 
 
 
->>>>>>> 3efe5a83
+
 
 app.get("/api/users", (req, res) => {
     
@@ -243,12 +243,6 @@
 })
 
 
-
-
-<<<<<<< HEAD
-=======
-
->>>>>>> 3efe5a83
 app.get("/", (req, response) => {
     fs.readFile("./public/html/index.html", "utf8", (err,data) =>{
         if (err) {
