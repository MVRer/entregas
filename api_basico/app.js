"use strict";

import express from "express";
import fs from "fs";

class user {
    constructor(id, name, mail, items){
        this.id = id;
        this.name = name;
        this.mail = mail;
        this.items = items;
    }
}

class item {
    constructor(id, name, type, effect){
        this.id = id;
        this.name = name;
        this.type = type;
        this.effect = effect;
    }
}

//Catalog
const items = [
    new item(1, "Sword", "Weapon", "Sharpness"),
    new item(2, "Shield", "Armor", "Defense"),
    new item(3, "Potion", "Consumable", "Healing"),
]
const users = [
    new user(1, "John Doe", "jhon@gmail.com", [items[0], items[1]]),
    new user(2, "Jane Smith", "jane@gmail.com", [items[1], items[2]]),
]


const PORT = 3000;
const app = express();

<<<<<<< HEAD
app.use(express.json());

=======


app.use(express.json());
>>>>>>> bf2242e7
app.use(express.static("./public"));
app.get("/", (req, response) => {
    fs.readFile("./public/html/index.html", "utf8", (err,data) =>{
        if (err) {
            response.status(500).send("Error reading file");
            return;
        }
        response.send(data);
    })
})
<<<<<<< HEAD

// ITEM API
app.get("/api/items", (req, res) => {
    res.json(items);
    
});


app.post("/api/items/add/", (req, res) => {
    const items_tmp = req.body;
    console.log(items_tmp);

    if (!Array.isArray(items_tmp)) {
        res.status(400).json({ message: "Wrong format, must be a list of items",
            format: "json",
            example: {
                name: "Sword",
                type: "Weapon",
                effect: "Sharpness"
            }
        });
        return;
    }

    for (let i = 0; i < items_tmp.length; i++) {
        const item_tmp = items_tmp[i];
        console.log(item_tmp);
        if (!item_tmp.name || !item_tmp.type || !item_tmp.effect){
            res.status(400).json({ message: "Wrong format",
                format: "json",
                example: {
                    name: "Sword",
                    type: "Weapon",
                    effect: "Sharpness"
                }
            });
            return;
        }
        for (let j = 0; j < items.length; j++) {
            if (items[j].name === item_tmp.name) {
                res.status(400).json({ message: "Item already exists", error: "Error in item: " + item_tmp.name });
                return;
            }

            
        }
        const newItem = new item(items.length + 1, item_tmp.name, item_tmp.type, item_tmp.effect);
        items.push(newItem);
    }
    res.status(200).json({ message: "Items added successfully" });
    return;
    
});



=======
>>>>>>> bf2242e7
app.get("/api/hello", (req, res) => {
    res.json({ message: "Hello from the server!" });
});
app.listen(PORT, () => {
    console.log(`Server is running on http://localhost:${PORT}`);
});<|MERGE_RESOLUTION|>--- conflicted
+++ resolved
@@ -36,14 +36,9 @@
 const PORT = 3000;
 const app = express();
 
-<<<<<<< HEAD
+
 app.use(express.json());
 
-=======
-
-
-app.use(express.json());
->>>>>>> bf2242e7
 app.use(express.static("./public"));
 app.get("/", (req, response) => {
     fs.readFile("./public/html/index.html", "utf8", (err,data) =>{
@@ -54,8 +49,6 @@
         response.send(data);
     })
 })
-<<<<<<< HEAD
-
 // ITEM API
 app.get("/api/items", (req, res) => {
     res.json(items);
@@ -108,11 +101,6 @@
     return;
     
 });
-
-
-
-=======
->>>>>>> bf2242e7
 app.get("/api/hello", (req, res) => {
     res.json({ message: "Hello from the server!" });
 });
