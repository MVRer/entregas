--- conflicted
+++ resolved
@@ -28,14 +28,8 @@
     new item(3, "Potion", "Consumable", "Healing"),
 ]
 const users = [
-<<<<<<< HEAD
-    new user(1, "John Doe", "jhon@gmail.com", [1, 2]),
-    new user(2, "Jane Smith", "jane@gmail.com", [2, 3]),
-=======
-
     new user(1, "John Doe", "jhon@gmail.com", [1, 2]),
     new user(2, "Jane Smith", "jane@gmail.com", [1, 2]),
->>>>>>> 4b9c7d97
 ]
 
 
@@ -57,7 +51,7 @@
 app.use(express.json());
 
 app.use(express.static("./public"));
-<<<<<<< HEAD
+
 app.get("/api/users/:id", (req, res) => {
     const userId = parseInt(req.params.id);
 
@@ -92,7 +86,7 @@
     }
     res.status(404).json({ error: "User not found" });
 });
-=======
+
 
 
 app.get("/api/users", (req, res) => {
@@ -206,7 +200,7 @@
 
 
 
->>>>>>> 4b9c7d97
+
 app.get("/", (req, response) => {
     fs.readFile("./public/html/index.html", "utf8", (err,data) =>{
         if (err) {
