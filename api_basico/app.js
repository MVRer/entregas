"use strict";

import express from "express";
import fs from "fs";

class user {
    constructor(id, name, mail, items){
        this.id = id;
        this.name = name;
        this.mail = mail;
        this.items = items;
    }
}

class item {
    constructor(id, name, type, effect){
        this.id = id;
        this.name = name;
        this.type = type;
        this.effect = effect;
    }
}

//Catalog
const items = [
    new item(1, "Sword", "Weapon", "Sharpness"),
    new item(2, "Shield", "Armor", "Defense"),
    new item(3, "Potion", "Consumable", "Healing"),
]
const users = [
    new user(1, "John Doe", "jhon@gmail.com", [items[0], items[1]]),
    new user(2, "Jane Smith", "jane@gmail.com", [items[1], items[2]]),
]


const PORT = 3000;
const app = express();

<<<<<<< HEAD
app.delete("/api/items/remove/:id", (req, res) => {
    for (let i = 0; i < items.length; i++) {
        if (items[i].id == req.params.id) {
            items.splice(i, 1);
            res.status(200).json({ message: "Item removed successfully" });
            return;
        }
    }
    res.status(404).json({ message: "Item not found" });
});
=======

>>>>>>> b0d0806a
app.use(express.json());

app.use(express.static("./public"));
app.get("/", (req, response) => {
    fs.readFile("./public/html/index.html", "utf8", (err,data) =>{
        if (err) {
            response.status(500).send("Error reading file");
            return;
        }
        response.send(data);
    })
})
// ITEM API
app.get("/api/items", (req, res) => {
    res.json(items);
    
});


app.post("/api/items/add/", (req, res) => {
    const items_tmp = req.body;
    console.log(items_tmp);

    if (!Array.isArray(items_tmp)) {
        res.status(400).json({ message: "Wrong format, must be a list of items",
            format: "json",
            example: {
                name: "Sword",
                type: "Weapon",
                effect: "Sharpness"
            }
        });
        return;
    }

    for (let i = 0; i < items_tmp.length; i++) {
        const item_tmp = items_tmp[i];
        console.log(item_tmp);
        if (!item_tmp.name || !item_tmp.type || !item_tmp.effect){
            res.status(400).json({ message: "Wrong format",
                format: "json",
                example: {
                    name: "Sword",
                    type: "Weapon",
                    effect: "Sharpness"
                }
            });
            return;
        }
        for (let j = 0; j < items.length; j++) {
            if (items[j].name === item_tmp.name) {
                res.status(400).json({ message: "Item already exists", error: "Error in item: " + item_tmp.name });
                return;
            }

            
        }
        const newItem = new item(items.length + 1, item_tmp.name, item_tmp.type, item_tmp.effect);
        items.push(newItem);
    }
    res.status(200).json({ message: "Items added successfully" });
    return;
    
});
app.get("/api/hello", (req, res) => {
    res.json({ message: "Hello from the server!" });
});
app.get("/api/items/find/:id", (req, res) => {
    const id = parseInt(req.params.id);
    const item = items.find(i => i.id === id);
    if (!item) {
        return res.status(404).json({ error: "Item not found" });
    }
    res.json(item);
});
app.listen(PORT, () => {
    console.log(`Server is running on http://localhost:${PORT}`);
});<|MERGE_RESOLUTION|>--- conflicted
+++ resolved
@@ -36,7 +36,7 @@
 const PORT = 3000;
 const app = express();
 
-<<<<<<< HEAD
+
 app.delete("/api/items/remove/:id", (req, res) => {
     for (let i = 0; i < items.length; i++) {
         if (items[i].id == req.params.id) {
@@ -47,9 +47,7 @@
     }
     res.status(404).json({ message: "Item not found" });
 });
-=======
 
->>>>>>> b0d0806a
 app.use(express.json());
 
 app.use(express.static("./public"));
