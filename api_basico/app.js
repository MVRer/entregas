--- conflicted
+++ resolved
@@ -28,13 +28,9 @@
     new item(3, "Potion", "Consumable", "Healing"),
 ]
 const users = [
-<<<<<<< HEAD
+
     new user(1, "John Doe", "jhon@gmail.com", [1, 2]),
     new user(2, "Jane Smith", "jane@gmail.com", [1, 2]),
-=======
-    new user(1, "John Doe", "jhon@gmail.com", [1,2]),
-    new user(2, "Jane Smith", "jane@gmail.com", [3]),
->>>>>>> 88aad11a
 ]
 
 
@@ -57,7 +53,7 @@
 
 app.use(express.static("./public"));
 
-<<<<<<< HEAD
+
 app.get("/api/users", (req, res) => {
     
     const users_tmp = [];
@@ -89,7 +85,7 @@
     res.json(users_tmp);
     return;
 });
-=======
+
 
 app.post("/api/users/add/", (req, res) => {
     const users_tmp = req.body;
@@ -168,7 +164,7 @@
 })
 
 
->>>>>>> 88aad11a
+
 app.get("/", (req, response) => {
     fs.readFile("./public/html/index.html", "utf8", (err,data) =>{
         if (err) {
